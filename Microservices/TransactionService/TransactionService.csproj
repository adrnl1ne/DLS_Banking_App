--- conflicted
+++ resolved
@@ -6,7 +6,6 @@
     <ImplicitUsings>enable</ImplicitUsings>
     <NoWarn>$(NoWarn);NU1603;NU1605</NoWarn>
     <InvariantGlobalization>true</InvariantGlobalization>
-    <IsPackable>false</IsPackable>
     
     <!-- Prevent duplicate assembly attributes -->
     <GenerateAssemblyInfo>false</GenerateAssemblyInfo>
@@ -16,25 +15,14 @@
 
   <ItemGroup>
     <!-- Use the exact same version for all EF Core packages -->
-<<<<<<< HEAD
-    <PackageReference Include="Microsoft.EntityFrameworkCore" Version="9.0.0-preview.3.24172.4" />
-    <PackageReference Include="Microsoft.EntityFrameworkCore.Relational" Version="9.0.0-preview.3.24172.4" />
-    <PackageReference Include="Microsoft.EntityFrameworkCore.Design" Version="9.0.0-preview.3.24172.4">
-=======
     <PackageReference Include="Microsoft.AspNetCore.Authentication.JwtBearer" Version="9.0.0-preview.3.24172.5" />
     <PackageReference Include="Microsoft.AspNetCore.OpenApi" Version="9.0.0-preview.3.24172.5" />
     <PackageReference Include="Microsoft.EntityFrameworkCore" Version="9.0.0-preview.1.24081.2" />
     <PackageReference Include="Microsoft.EntityFrameworkCore.Relational" Version="9.0.0-preview.1.24081.2" />
     <PackageReference Include="Microsoft.EntityFrameworkCore.Design" Version="9.0.0-preview.1.24081.2">
       <IncludeAssets>runtime; build; native; contentfiles; analyzers; buildtransitive</IncludeAssets>
->>>>>>> 675a0301
       <PrivateAssets>all</PrivateAssets>
-      <IncludeAssets>runtime; build; native; contentfiles; analyzers; buildtransitive</IncludeAssets>
     </PackageReference>
-<<<<<<< HEAD
-    <PackageReference Include="Pomelo.EntityFrameworkCore.MySql" Version="9.0.0-preview.3.efcore.9.0.0" />
-    <PackageReference Include="MySqlConnector" Version="2.3.5" />
-=======
     <PackageReference Include="Microsoft.Extensions.Http.Polly" Version="9.0.0-preview.1.24081.5" />
     <PackageReference Include="Microsoft.NET.Test.Sdk" Version="17.13.0" />
     <PackageReference Include="Moq" Version="4.20.72" />
@@ -43,10 +31,15 @@
     <PackageReference Include="prometheus-net" Version="8.2.1" />
     <PackageReference Include="prometheus-net.AspNetCore" Version="8.2.1" />
     <PackageReference Include="RabbitMQ.Client" Version="6.8.1" />
->>>>>>> 675a0301
     <PackageReference Include="Swashbuckle.AspNetCore" Version="6.5.0" />
     <PackageReference Include="System.IdentityModel.Tokens.Jwt" Version="7.3.1" />
-    <PackageReference Include="Microsoft.Extensions.Logging" Version="9.0.0-preview.3.24172.9" />
+    <PackageReference Include="MySqlConnector" Version="2.3.5" />
+    <PackageReference Include="xunit" Version="2.9.3" />
   </ItemGroup>
 
+  <!-- Disable treating warnings as errors -->
+  <PropertyGroup>
+    <TreatWarningsAsErrors>false</TreatWarningsAsErrors>
+  </PropertyGroup>
+
 </Project>