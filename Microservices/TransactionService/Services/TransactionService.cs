using Newtonsoft.Json;
using Polly;
using TransactionService.Infrastructure.Data.Repositories;
using TransactionService.Models;
using TransactionService.Services.Interface;
using Prometheus;
using TransactionService.Exceptions;
using TransactionService.Infrastructure.Messaging;
using TransactionService.Infrastructure.Messaging.RabbitMQ;
<<<<<<< HEAD
using TransactionService.Infrastructure.Redis;
=======
using System.Text;
using System.Text.Json;
using RabbitMQ.Client;
using RabbitMQ.Client.Events;
using System.Collections.Concurrent;
using System;
using System.Threading;
using System.Threading.Tasks;
using Microsoft.Extensions.Hosting;
using Microsoft.Extensions.Logging;
>>>>>>> 0c96de59

namespace TransactionService.Services;

public class TransactionService(
    ILogger<TransactionService> logger,
    ITransactionRepository repository,
    IUserAccountClient userAccountClient,
    IFraudDetectionService fraudDetectionService,
    TransactionValidator validator,
    Counter requestsTotal,
    Counter successesTotal,
    Counter errorsTotal,
<<<<<<< HEAD
    IRabbitMqClient rabbitMqClient,
    Histogram histogram,
    IHttpClientFactory httpClientFactory,
    IRedisClient redisClient)
=======
    IRabbitMQClient rabbitMqClient,  // Change from IRabbitMqClient to IRabbitMQClient
    Histogram histogram)
>>>>>>> 0c96de59
    : ITransactionService
{
    // Suspicious transaction thresholds
    private readonly decimal _highRiskAmountThreshold = 1000; // Transactions >= 1000 are considered high risk

    public async Task<TransactionResponse> CreateTransferAsync(TransactionRequest request)
    {
        requestsTotal.WithLabels("CreateTransfer").Inc();
        try
        {
            logger.LogInformation("Creating transfer");

            // Check service availability
            bool isUserAccountServiceAvailable = await CheckUserAccountServiceAvailabilityAsync();
            bool isFraudDetectionAvailable = await fraudDetectionService.IsServiceAvailableAsync();
            
            // Check for suspicious amounts early
            bool isSuspiciousAmount = IsSuspiciousAmount(request.Amount);
            if (isSuspiciousAmount)
            {
                logger.LogWarning("Suspicious transaction amount detected");
            }

            // Validate the transfer request and fetch accounts
            var (fromAccount, toAccount) = await validator.ValidateTransferRequestAsync(request);

            // Create the pending transaction
            var transaction = await CreatePendingTransactionAsync(request, fromAccount, toAccount, logger, repository);

            // Set initial fraud check status
            bool fraudCheckPending = false;
            bool fraudDetected = false;

            try
            {
                // Always try to perform a synchronous fraud check first
                if (isFraudDetectionAvailable)
                {
                    var fraudResult = await fraudDetectionService.CheckFraudAsync(transaction.TransferId, transaction);

                    // Check for fraud based on multiple criteria
                    if (fraudResult.IsFraud || 
                        fraudResult.Status == "declined" || 
                        (isSuspiciousAmount && fraudResult.Status != "approved")) // Explicitly handle suspicious amounts
                    {
                        logger.LogWarning("Fraud detected for transaction: Status={Status}", 
                            fraudResult.Status);
                            
                        await repository.UpdateTransactionStatusAsync(transaction.Id, "declined");
                        errorsTotal.WithLabels("CreateTransfer").Inc();
                        fraudDetected = true;
                        
                        // Exit early if fraud is detected - don't queue balance updates
                        throw new InvalidOperationException("Transaction declined due to potential fraud");
                    }
                }
                else
                {
                    // FraudDetection service is down, queue the check for later processing
                    logger.LogWarning("Fraud detection service unavailable, queueing request and flagging transaction for review");
                    
                    // Queue the fraud check message for when the service comes back online
                    QueueFraudCheckForLaterProcessing(transaction);
                    
                    // Flag the transaction for review
                    transaction.FraudCheckResult = "pending_review";
                    fraudCheckPending = true;
                    await repository.UpdateTransactionAsync(transaction);
                }
            }
            catch (ServiceUnavailableException ex)
            {
                // Log that fraud detection is down
                logger.LogWarning(ex, "Fraud detection service unavailable, proceeding with transaction and flagging for review");

                // Add a flag to the transaction for later review
                transaction.FraudCheckResult = "pending_review";
                fraudCheckPending = true;
                await repository.UpdateTransactionAsync(transaction);
            }

            // Block high-value transactions immediately if they meet our risk criteria
            // This is a direct application-level check, not dependent on external fraud service
            if (isSuspiciousAmount && !fraudDetected)
            {
                // For amounts over threshold, we need additional verification
                logger.LogWarning("High-value transaction requires additional verification");
                
                // Mark the transaction for manual review if it wasn't already declined
                if (!fraudDetected)
                {
<<<<<<< HEAD
                    fraudCheckPending = true;
                    transaction.FraudCheckResult = "pending_review";
                    await repository.UpdateTransactionAsync(transaction);
                    
                    // Queue an additional, higher-priority fraud check
                    QueuePriorityFraudCheck(transaction);
=======
                    logger.LogWarning("Fraud detected for transaction: IsFraud={IsFraud}, Status={Status}",
                        transaction.TransferId, fraudResult.IsFraud, fraudResult.Status);
                    await repository.UpdateTransactionStatusAsync(transaction.Id, "declined");
                    errorsTotal.WithLabels("CreateTransfer").Inc();
                    throw new InvalidOperationException("Transaction declined due to potential fraud");
>>>>>>> 0c96de59
                }
            }

            // Create child transactions (withdrawal and deposit)
            var (withdrawalTransaction, depositTransaction) = await CreateChildTransactionsAsync(
                transaction, fromAccount, toAccount, repository);

            // Initialize balance update tracking in Redis
            await InitializeBalanceUpdateTrackingAsync(transaction.TransferId);

            // IMPORTANT: Only queue balance updates if fraud check is NOT pending and no fraud detected
            if (!fraudCheckPending && !fraudDetected && !isSuspiciousAmount)
            {
                // If fraud detection was successful and no fraud was detected, queue the balance updates
                await UpdateAccountBalancesAsync(transaction, fromAccount, toAccount);
                
                // Set status to processing while waiting for balance updates
                string transactionStatus = "processing";
                await UpdateTransactionStatusesAsync(transaction, withdrawalTransaction, depositTransaction,
                    repository, transactionStatus);
            }
            else
            {
                logger.LogInformation("Skipping balance update queueing due to fraud check status or suspicious amount");
                
                // Update transaction statuses based on processing state
                string transactionStatus = DetermineTransactionStatus(fraudCheckPending, isUserAccountServiceAvailable, isSuspiciousAmount);
                await UpdateTransactionStatusesAsync(transaction, withdrawalTransaction, depositTransaction,
                    repository, transactionStatus);
            }

<<<<<<< HEAD
            logger.LogInformation("Transaction processing initiated with status: processing");
=======
                logger.LogInformation("Transaction completed successfully");
>>>>>>> 0c96de59

            // Track transaction amount in histogram for metrics
            histogram.WithLabels("transfer").Observe((double)transaction.Amount);

            try
            {
                // Serialize the message
                var settings = new JsonSerializerSettings
                {
                    DateFormatHandling = DateFormatHandling.IsoDateFormat,
                    DateTimeZoneHandling = DateTimeZoneHandling.Utc
                };

                var messageJson = JsonConvert.SerializeObject(new
                {
                    transaction.TransferId,
                    Status = "processing", // Always start as processing
                    transaction.Amount,
                    transaction.Description,
                    transaction.FromAccount,
                    transaction.ToAccount,
                    transaction.CreatedAt
                }, settings);

                // Publish with queue declaration built-in
                rabbitMqClient.Publish("TransactionCreated", messageJson);
                logger.LogInformation("Published transaction event to TransactionCreated queue");
            }
            catch (Exception ex)
            {
                // Just log the error but don't fail the transaction
                logger.LogError(ex, "Failed to publish transaction event, but transaction was processed successfully");
            }

            // Update status message to reflect the transaction state more accurately
            string statusMessage;
            if (isSuspiciousAmount) {
                statusMessage = "Transaction requires additional verification due to amount.";
            }
            else if (fraudCheckPending) {
                statusMessage = "Transaction is being verified. Balance updates may be delayed due to system maintenance.";
            }
            else if (!isUserAccountServiceAvailable) {
                statusMessage = "Transaction accepted and verified. Balance updates may be delayed due to system maintenance.";
            }
            else {
                statusMessage = "Transaction is being processed. Please wait for confirmation.";
            }

            successesTotal.WithLabels("CreateTransfer").Inc();
            return TransactionResponse.FromTransaction(transaction, statusMessage);
        }
        catch (InvalidOperationException ex) when (ex.Message.Contains("fraud"))
        {
            // Special handling for fraud detection
            errorsTotal.WithLabels("CreateTransfer").Inc();
            logger.LogWarning("Transaction declined due to fraud detection");
            throw;
        }
        catch (Exception ex)
        {
            errorsTotal.WithLabels("CreateTransfer").Inc();
            logger.LogError(ex, "Error creating transfer");
            throw;
        }
    }

    private static async Task<Transaction> CreatePendingTransactionAsync(
        TransactionRequest request,
        Account fromAccount,
        Account toAccount,
        ILogger<TransactionService> logger,
        ITransactionRepository repository)
    {
        var transferId = Guid.NewGuid().ToString();
        var transaction = new Transaction
        {
            Id = Guid.NewGuid().ToString(),
            TransferId = transferId,
            UserId = request.UserId,
            FromAccount = request.FromAccount,
            ToAccount = request.ToAccount,
            Amount = request.Amount,
            Status = "pending",
<<<<<<< HEAD
            Description = request.Description ?? $"Transfer from account {fromAccount.Id} to {toAccount.Id}",
=======
            TransactionType = request.TransactionType,
            Description = request.Description ?? $"Transfer",
>>>>>>> 0c96de59
            CreatedAt = DateTime.UtcNow,
            UpdatedAt = DateTime.UtcNow,
            TransactionType = "Withdrawal",
        };

        await repository.CreateTransactionAsync(transaction);
        logger.LogInformation("Created pending transaction");
        return transaction;
    }

    private static async Task<(Transaction WithdrawalTransaction, Transaction DepositTransaction)>
        CreateChildTransactionsAsync(
            Transaction transaction,
            Account fromAccount,
            Account toAccount,
            ITransactionRepository repository)
    {
        // Create withdrawal transaction for source account
        var withdrawalTransaction = new Transaction
        {
            Id = Guid.NewGuid().ToString(),
            TransferId = transaction.TransferId + "-withdrawal",
            UserId = transaction.UserId,
            FromAccount = transaction.FromAccount,
            ToAccount = transaction.FromAccount,
            Amount = transaction.Amount,
            Status = "pending",
            TransactionType = "withdrawal",
            Description = $"Withdrawal",
            CreatedAt = DateTime.UtcNow,
            UpdatedAt = DateTime.UtcNow
        };

        // Create deposit transaction for destination account
        var depositTransaction = new Transaction
        {
            Id = Guid.NewGuid().ToString(),
            TransferId = transaction.TransferId + "-deposit",
            UserId = toAccount.UserId,
            FromAccount = transaction.ToAccount,
            ToAccount = transaction.ToAccount,
            Amount = transaction.Amount,
            Status = "pending",
            TransactionType = "deposit",
            Description = $"Deposit",
            CreatedAt = DateTime.UtcNow,
            UpdatedAt = DateTime.UtcNow
        };

        // Save the child transactions
        await repository.CreateTransactionAsync(withdrawalTransaction);
        await repository.CreateTransactionAsync(depositTransaction);

        return (withdrawalTransaction, depositTransaction);
    }

    // Update the UpdateAccountBalancesAsync method to use message queueing

    private async Task UpdateAccountBalancesAsync(
        Transaction transaction,
        Account fromAccount,
        Account toAccount)
    {
<<<<<<< HEAD
        logger.LogInformation("🚀 STARTING BALANCE UPDATE QUEUEING for transaction");
=======
        logger.LogInformation("Queueing balance updates");
>>>>>>> 0c96de59

        try
        {
            // Create messages for RabbitMQ
            var fromAccountMessage = new AccountBalanceUpdateMessage
            {
                AccountId = fromAccount.Id,
                Amount = transaction.Amount,
                TransactionId = transaction.TransferId + "-withdrawal",
                TransactionType = "Withdrawal",
                IsAdjustment = true,
                Timestamp = DateTime.UtcNow
            };
            
            var toAccountMessage = new AccountBalanceUpdateMessage
            {
                AccountId = toAccount.Id,
                Amount = transaction.Amount,
                TransactionId = transaction.TransferId + "-deposit",
                TransactionType = "Deposit",
                IsAdjustment = true,
                Timestamp = DateTime.UtcNow
            };

            // Prepare the queue - make sure it's declared with consistent settings
            string queueName = "AccountBalanceUpdates";
            
            logger.LogInformation("🔗 Ensuring RabbitMQ connection and queue declaration");
            try 
            {
                rabbitMqClient.DeclareQueue(queueName, durable: true);
                logger.LogInformation("✅ Queue ready for publishing");
            }
            catch (Exception ex)
            {
                logger.LogWarning(ex, "⚠️ Error declaring queue, will try to publish anyway");
            }

            // Serialize to string before publishing
            string fromAccountJson = System.Text.Json.JsonSerializer.Serialize(fromAccountMessage);
            string toAccountJson = System.Text.Json.JsonSerializer.Serialize(toAccountMessage);

            // Publish withdrawal message
            logger.LogInformation("📤 PUBLISHING WITHDRAWAL MESSAGE");
            
<<<<<<< HEAD
            rabbitMqClient.Publish(queueName, fromAccountJson);
            logger.LogInformation("✅ WITHDRAWAL MESSAGE PUBLISHED SUCCESSFULLY");
            
            // Add a small delay to ensure messages are processed in order
            await Task.Delay(100);
            
            // Publish deposit message
            logger.LogInformation("📤 PUBLISHING DEPOSIT MESSAGE");
            
            rabbitMqClient.Publish(queueName, toAccountJson);
            logger.LogInformation("✅ DEPOSIT MESSAGE PUBLISHED SUCCESSFULLY");
            
            logger.LogInformation("🎉 BOTH WITHDRAWAL AND DEPOSIT MESSAGES PUBLISHED SUCCESSFULLY");
=======
            logger.LogInformation("Balance update messages queued successfully");
>>>>>>> 0c96de59
            
            await Task.CompletedTask;
        }
        catch (Exception ex)
        {
<<<<<<< HEAD
            logger.LogError(ex, "❌ FAILED to queue balance updates");
=======
            logger.LogError(ex, "Failed to queue balance updates for transaction");
>>>>>>> 0c96de59
            throw;
        }
    }

    // Add new method to initialize balance update tracking
    private async Task InitializeBalanceUpdateTrackingAsync(string transferId)
    {
        try
        {
            var trackingKey = $"transaction:tracking:{transferId}";
            
            var trackingData = new
            {
                withdrawalCompleted = false,
                depositCompleted = false,
                createdAt = DateTime.UtcNow.ToString("o")
            };
            
            await redisClient.SetAsync(trackingKey, JsonConvert.SerializeObject(trackingData), TimeSpan.FromHours(24));
            logger.LogInformation("Initialized balance update tracking for transaction {TransferId}", transferId);
        }
        catch (Exception ex)
        {
            logger.LogError(ex, "Failed to initialize balance update tracking for transaction {TransferId}", transferId);
            // Don't throw - this is not critical for transaction processing
        }
    }

    // Add new method to handle balance update confirmations
    public async Task HandleBalanceUpdateConfirmationAsync(string transferId, string transactionType, bool success)
    {
        try
        {
            logger.LogInformation("🔄 HANDLING BALANCE UPDATE CONFIRMATION: Type={Type}, Success={Success}",
                transactionType, success);

            var trackingKey = $"transaction:tracking:{transferId}";
            
            var trackingDataJson = await redisClient.GetAsync(trackingKey);
            if (string.IsNullOrEmpty(trackingDataJson))
            {
                logger.LogWarning("❌ No tracking data found for transaction");
                return;
            }
            
            logger.LogInformation("📊 Found tracking data");
            
            dynamic trackingData = JsonConvert.DeserializeObject(trackingDataJson) ?? new { withdrawalCompleted = false, depositCompleted = false };
            
            // Update the appropriate field based on transaction type
            if (transactionType.Equals("Withdrawal", StringComparison.OrdinalIgnoreCase))
            {
                trackingData.withdrawalCompleted = success;
                logger.LogInformation("✅ UPDATED withdrawal status to {Success}", success);
            }
            else if (transactionType.Equals("Deposit", StringComparison.OrdinalIgnoreCase))
            {
                trackingData.depositCompleted = success;
                logger.LogInformation("✅ UPDATED deposit status to {Success}", success);
            }
            else
            {
                logger.LogWarning("⚠️ UNKNOWN transaction type");
            }
            
            // Save updated tracking data
            var updatedTrackingJson = JsonConvert.SerializeObject(trackingData);
            await redisClient.SetAsync(trackingKey, updatedTrackingJson, TimeSpan.FromHours(24));
            logger.LogInformation("💾 SAVED UPDATED TRACKING DATA");
            
            // Check if both updates are completed
            bool withdrawalDone = trackingData.withdrawalCompleted == true;
            bool depositDone = trackingData.depositCompleted == true;
            
            logger.LogInformation("🔍 COMPLETION CHECK: Withdrawal={WithdrawalDone}, Deposit={DepositDone}", withdrawalDone, depositDone);
            
            if (withdrawalDone && depositDone)
            {
                logger.LogInformation("🎉 BOTH BALANCE UPDATES COMPLETED, marking as completed");
                
                // Update all related transactions to completed
                var transaction = await repository.GetTransactionByTransferIdAsync(transferId);
                if (transaction != null)
                {
                    var withdrawalTransaction = await repository.GetTransactionByTransferIdAsync(transferId + "-withdrawal");
                    var depositTransaction = await repository.GetTransactionByTransferIdAsync(transferId + "-deposit");
                    
                    if (withdrawalTransaction != null && depositTransaction != null)
                    {
                        await UpdateTransactionStatusesAsync(transaction, withdrawalTransaction, depositTransaction, repository, "completed");
                        logger.LogInformation("✅ MARKED ALL TRANSACTIONS AS COMPLETED");
                    }
                    
                    // Publish updated transaction event
                    var settings = new JsonSerializerSettings
                    {
                        DateFormatHandling = DateFormatHandling.IsoDateFormat,
                        DateTimeZoneHandling = DateTimeZoneHandling.Utc
                    };

                    var messageJson = JsonConvert.SerializeObject(new
                    {
                        transaction.TransferId,
                        Status = "completed",
                        transaction.Amount,
                        transaction.Description,
                        transaction.FromAccount,
                        transaction.ToAccount,
                        transaction.CreatedAt,
                        CompletedAt = DateTime.UtcNow
                    }, settings);

                    rabbitMqClient.Publish("TransactionCompleted", messageJson);
                    logger.LogInformation("📢 PUBLISHED transaction completed event");
                }
            }
            else if (success == false)
            {
                logger.LogError("❌ BALANCE UPDATE FAILED for transaction type {TransactionType}", transactionType);
                
                // Mark transaction as failed if any balance update fails
                var transaction = await repository.GetTransactionByTransferIdAsync(transferId);
                if (transaction != null)
                {
                    await repository.UpdateTransactionStatusAsync(transaction.Id, "failed");
                    logger.LogInformation("💥 MARKED transaction as failed due to balance update failure");
                }
            }
            else
            {
                logger.LogInformation("⏳ WAITING for more confirmations. Current status: Withdrawal={WithdrawalDone}, Deposit={DepositDone}", 
                    withdrawalDone, depositDone);
            }
        }
        catch (Exception ex)
        {
            logger.LogError(ex, "💥 ERROR handling balance update confirmation");
        }
    }

    private static async Task UpdateTransactionStatusesAsync(
        Transaction transaction,
        Transaction withdrawalTransaction,
        Transaction depositTransaction,
        ITransactionRepository repository,
        string status = "completed")
    {
        await repository.UpdateTransactionStatusAsync(transaction.Id, status);
        await repository.UpdateTransactionStatusAsync(withdrawalTransaction.Id, status);
        await repository.UpdateTransactionStatusAsync(depositTransaction.Id, status);
    }

    private static async Task HandleTransactionFailureAsync(
        Transaction transaction,
        Exception ex,
        ILogger<TransactionService> logger,
        ITransactionRepository repository,
        Counter errorsTotal)
    {
<<<<<<< HEAD
        logger.LogError(ex, "Error processing transaction");
=======
        logger.LogError("Transaction processing error occurred");
>>>>>>> 0c96de59

        try
        {
            var failedTransaction = await repository.GetTransactionByTransferIdAsync(transaction.TransferId);
            if (failedTransaction != null)
            {
                await repository.UpdateTransactionStatusAsync(failedTransaction.Id, "failed");
            }
            else
            {
                logger.LogWarning("Could not find transaction to mark as failed");
            }
        }
        catch (Exception updateEx)
        {
<<<<<<< HEAD
            logger.LogError(updateEx, "Error updating transaction status to failed");
=======
            logger.LogError("Error updating transaction status",
                transaction.TransferId);
>>>>>>> 0c96de59
        }

        errorsTotal.WithLabels("CreateTransfer").Inc();
    }

    public async Task<TransactionResponse?> GetTransactionByTransferIdAsync(string transferId)
    {
        requestsTotal.WithLabels("GetTransactionByTransferId").Inc();
        try
        {
            var transaction = await repository.GetTransactionByTransferIdAsync(transferId);
            successesTotal.WithLabels("GetTransactionByTransferId").Inc();
            return transaction != null ? TransactionResponse.FromTransaction(transaction) : null;
        }
        catch (Exception ex)
        {
            errorsTotal.WithLabels("GetTransactionByTransferId").Inc();
            logger.LogError(ex, "Error retrieving transaction");
            throw;
        }
    }

    public async Task<IEnumerable<TransactionResponse>> GetTransactionsByAccountAsync(string accountId,
        int authenticatedUserId)
    {
        requestsTotal.WithLabels("GetTransactionsByAccount").Inc();
        try
        {
            // Validate accountId format
            if (!int.TryParse(accountId, out int accountIdInt))
            {
                logger.LogWarning("Invalid account ID format");
                errorsTotal.WithLabels("GetTransactionsByAccount").Inc();
                throw new ArgumentException("Account ID must be a valid integer.");
            }

            // Call UserAccountService to get account details
            logger.LogInformation("Fetching account details");
            var account = await userAccountClient.GetAccountAsync(accountIdInt);

            if (account == null)
            {
                logger.LogWarning("Account not found");
                errorsTotal.WithLabels("GetTransactionsByAccount").Inc();
<<<<<<< HEAD
                throw new InvalidOperationException("Account not found.");
=======
                throw new InvalidOperationException($"Account not found.");
>>>>>>> 0c96de59
            }

            // Validate that the authenticated user owns the account
            if (account.UserId != authenticatedUserId)
            {
                logger.LogWarning("User is not authorized to access transactions for account");
                errorsTotal.WithLabels("GetTransactionsByAccount").Inc();
                throw new UnauthorizedAccessException(
                    "You are not authorized to access transactions for this account.");
            }

            // Fetch transactions from the repository
            var transactions = await repository.GetTransactionsByAccountAsync(accountId);
            successesTotal.WithLabels("GetTransactionsByAccount").Inc();
            return transactions.Select(t => TransactionResponse.FromTransaction(t));
        }
        catch (Exception ex)
        {
            errorsTotal.WithLabels("GetTransactionsByAccount").Inc();
            logger.LogError(ex, "Error retrieving transactions");
            throw;
        }
    }

<<<<<<< HEAD
    private async Task<bool> CheckUserAccountServiceAvailabilityAsync()
    {
        try
        {
            using var httpClient = httpClientFactory.CreateClient("UserAccountClient"); // Fix: Use correct client name
            httpClient.Timeout = TimeSpan.FromSeconds(3);
            var response = await httpClient.GetAsync("/health"); // Make sure this matches your actual health endpoint
            return response.IsSuccessStatusCode;
        }
        catch
        {
            return false;
        }
    }

    // Add this new method to queue a fraud check for later processing
    private void QueueFraudCheckForLaterProcessing(Transaction transaction)
    {
        try
        {
            var fraudMessage = new
            {
                transferId = transaction.TransferId,
                fromAccount = transaction.FromAccount,
                toAccount = transaction.ToAccount,
                amount = transaction.Amount,
                userId = transaction.UserId,
                timestamp = DateTime.UtcNow,
                isDelayed = true // Flag to indicate this is a delayed check
            };

            string messageJson = JsonConvert.SerializeObject(fraudMessage);
            
            logger.LogInformation("QUEUEING DELAYED FRAUD CHECK MESSAGE: {Message}", messageJson);

            // Make sure the queue exists
            rabbitMqClient.DeclareQueue("CheckFraud", durable: true);
            
            // Queue the message - this will be processed when FraudDetection comes back online
            rabbitMqClient.Publish("CheckFraud", messageJson);
            
            logger.LogInformation("SUCCESS: Queued delayed fraud check for transaction {TransferId} with isDelayed=true", 
                transaction.TransferId);
        }
        catch (Exception ex)
        {
            logger.LogError(ex, "Failed to queue delayed fraud check for transaction {TransferId}", 
                transaction.TransferId);
            // Don't rethrow - we still want the transaction to proceed
        }
    }

    // Queue a high-priority fraud check for suspicious transactions
    private void QueuePriorityFraudCheck(Transaction transaction)
    {
        try
        {
            var priorityFraudMessage = new
            {
                transferId = transaction.TransferId,
                fromAccount = transaction.FromAccount,
                toAccount = transaction.ToAccount,
                amount = transaction.Amount,
                userId = transaction.UserId,
                timestamp = DateTime.UtcNow,
                priority = "high",
                suspiciousAmount = true
            };

            string messageJson = JsonConvert.SerializeObject(priorityFraudMessage);
            
            logger.LogInformation("Queueing high-priority fraud check for suspicious amount");

            // Make sure the queue exists
            rabbitMqClient.DeclareQueue("PriorityFraudCheck", durable: true);
            
            // Queue the high-priority message
            rabbitMqClient.Publish("PriorityFraudCheck", messageJson);
            
            logger.LogInformation("Successfully queued priority fraud check");
        }
        catch (Exception ex)
        {
            logger.LogError(ex, "Failed to queue priority fraud check");
            // Don't rethrow - we still want the transaction to proceed to pending state
        }
    }

    // Helper method to determine if an amount is suspicious
    private bool IsSuspiciousAmount(decimal amount)
    {
        // Current implementation: consider amounts >= 1000 as suspicious
        return amount >= _highRiskAmountThreshold;
    }
    
    // Add a new method to determine the transaction status
    private string DetermineTransactionStatus(bool fraudCheckPending, bool userAccountServiceAvailable, bool isSuspiciousAmount)
    {
        if (fraudCheckPending || isSuspiciousAmount) {
            // If fraud check is pending or amount is suspicious, the transaction should be pending
            return "pending";
        }
        
        if (!userAccountServiceAvailable) {
            // If user account service is down, the transaction is technically pending
            // but we'll still mark it as "processing" to indicate it's in progress
            return "processing";
        }
        
        // Everything is good, mark as completed
        return "completed";
=======
    private async Task PublishAccountBalanceUpdatesAsync(Transaction transaction)
    {
        try
        {
            // Create withdrawal message
            var fromAccountUpdate = new AccountBalanceUpdate
            {
                AccountId = int.Parse(transaction.FromAccount),
                Amount = transaction.Amount,
                IsWithdrawal = true,  // Explicitly mark as withdrawal
                TransactionId = transaction.Id,
                Timestamp = DateTime.UtcNow
            };
            
            rabbitMqClient.Publish("AccountBalanceUpdates", System.Text.Json.JsonSerializer.Serialize(fromAccountUpdate));
            
            // Create deposit message
            var toAccountUpdate = new AccountBalanceUpdate
            {
                AccountId = int.Parse(transaction.ToAccount),
                Amount = transaction.Amount,
                IsWithdrawal = false,  // Explicitly mark as deposit
                TransactionId = transaction.Id,
                Timestamp = DateTime.UtcNow
            };
            
            rabbitMqClient.Publish("AccountBalanceUpdates", System.Text.Json.JsonSerializer.Serialize(toAccountUpdate));
            
            logger.LogInformation("Balance update messages queued successfully");
            
            await Task.CompletedTask; // Just to satisfy the async method requirement
        }
        catch (Exception ex)
        {
            logger.LogError("Balance update queueing failed");
            throw;
        }
    }
}

// New class in TransactionService
public class FraudResultConsumer : BackgroundService
{
    private readonly IConnection _connection;
    private readonly IModel _channel;
    private readonly ConcurrentDictionary<string, TaskCompletionSource<FraudResult>> _pendingRequests;
    private readonly ILogger<FraudResultConsumer> _logger;
    private const string QUEUE_NAME = "FraudResult";

    public FraudResultConsumer(
        ILogger<FraudResultConsumer> logger, 
        IRabbitMQConfiguration config)
    {
        _logger = logger;
        _pendingRequests = new ConcurrentDictionary<string, TaskCompletionSource<FraudResult>>();
        
        try
        {
            // Setup RabbitMQ connection
            var factory = new ConnectionFactory 
            { 
                HostName = config.Host,
                Port = config.Port,
                UserName = config.Username,
                Password = config.Password
            };
            
            _connection = factory.CreateConnection();
            _channel = _connection.CreateModel();
            
            // Declare the queue - ensure it exists
            _channel.QueueDeclare(
                queue: QUEUE_NAME,
                durable: false,
                exclusive: false,
                autoDelete: false,
                arguments: null);
            
            _logger.LogInformation("FraudResultConsumer initialized and connected to RabbitMQ");
        }
        catch (Exception ex)
        {
            _logger.LogError(ex, "Failed to initialize RabbitMQ connection for FraudResultConsumer");
            throw;
        }
    }

    protected override Task ExecuteAsync(CancellationToken stoppingToken)
    {
        stoppingToken.Register(() => {
            _logger.LogInformation("FraudResultConsumer is stopping");
        });

        var consumer = new EventingBasicConsumer(_channel);
        
        consumer.Received += (model, ea) =>
        {
            var body = ea.Body.ToArray();
            var message = Encoding.UTF8.GetString(body);
            
            try
            {
                var result = System.Text.Json.JsonSerializer.Deserialize<FraudResult>(message);
                
                if (result != null)
                {
                    _logger.LogInformation("Received fraud result for transfer");
                    
                    // Complete the waiting task if we have one
                    if (_pendingRequests.TryRemove(result.TransferId, out var tcs))
                    {
                        tcs.TrySetResult(result);
                    }
                    else
                    {
                        _logger.LogWarning("Received fraud result for transfer but no task was waiting for it");
                    }
                }
                else
                {
                    _logger.LogWarning("Received null or invalid fraud result");
                }
            }
            catch (Exception ex)
            {
                _logger.LogError(ex, "Error processing fraud result message");
            }
        };

        _channel.BasicConsume(
            queue: QUEUE_NAME,
            autoAck: true, 
            consumer: consumer);

        return Task.CompletedTask;
    }

    public Task<FraudResult> WaitForResult(string transferId, TimeSpan timeout)
    {
        _logger.LogInformation("Waiting for fraud result for transfer");
        
        var tcs = new TaskCompletionSource<FraudResult>(TaskCreationOptions.RunContinuationsAsynchronously);
        _pendingRequests[transferId] = tcs;
        
        // Setup timeout
        var cts = new CancellationTokenSource(timeout);
        cts.Token.Register(() => {
            if (_pendingRequests.TryRemove(transferId, out _))
            {
                tcs.TrySetException(new TimeoutException($"Fraud check for transfer timed out"));
                _logger.LogWarning("Waiting for fraud result for transfer  timed out");
            }
        }, useSynchronizationContext: false);

        return tcs.Task;
    }

    public override void Dispose()
    {
        _channel?.Close();
        _connection?.Close();
        base.Dispose();
        GC.SuppressFinalize(this);
>>>>>>> 0c96de59
    }
}<|MERGE_RESOLUTION|>--- conflicted
+++ resolved
@@ -7,9 +7,7 @@
 using TransactionService.Exceptions;
 using TransactionService.Infrastructure.Messaging;
 using TransactionService.Infrastructure.Messaging.RabbitMQ;
-<<<<<<< HEAD
 using TransactionService.Infrastructure.Redis;
-=======
 using System.Text;
 using System.Text.Json;
 using RabbitMQ.Client;
@@ -20,7 +18,6 @@
 using System.Threading.Tasks;
 using Microsoft.Extensions.Hosting;
 using Microsoft.Extensions.Logging;
->>>>>>> 0c96de59
 
 namespace TransactionService.Services;
 
@@ -33,15 +30,8 @@
     Counter requestsTotal,
     Counter successesTotal,
     Counter errorsTotal,
-<<<<<<< HEAD
-    IRabbitMqClient rabbitMqClient,
-    Histogram histogram,
-    IHttpClientFactory httpClientFactory,
-    IRedisClient redisClient)
-=======
     IRabbitMQClient rabbitMqClient,  // Change from IRabbitMqClient to IRabbitMQClient
     Histogram histogram)
->>>>>>> 0c96de59
     : ITransactionService
 {
     // Suspicious transaction thresholds
@@ -133,20 +123,12 @@
                 // Mark the transaction for manual review if it wasn't already declined
                 if (!fraudDetected)
                 {
-<<<<<<< HEAD
                     fraudCheckPending = true;
                     transaction.FraudCheckResult = "pending_review";
                     await repository.UpdateTransactionAsync(transaction);
                     
                     // Queue an additional, higher-priority fraud check
                     QueuePriorityFraudCheck(transaction);
-=======
-                    logger.LogWarning("Fraud detected for transaction: IsFraud={IsFraud}, Status={Status}",
-                        transaction.TransferId, fraudResult.IsFraud, fraudResult.Status);
-                    await repository.UpdateTransactionStatusAsync(transaction.Id, "declined");
-                    errorsTotal.WithLabels("CreateTransfer").Inc();
-                    throw new InvalidOperationException("Transaction declined due to potential fraud");
->>>>>>> 0c96de59
                 }
             }
 
@@ -178,11 +160,7 @@
                     repository, transactionStatus);
             }
 
-<<<<<<< HEAD
             logger.LogInformation("Transaction processing initiated with status: processing");
-=======
-                logger.LogInformation("Transaction completed successfully");
->>>>>>> 0c96de59
 
             // Track transaction amount in histogram for metrics
             histogram.WithLabels("transfer").Observe((double)transaction.Amount);
@@ -267,18 +245,15 @@
             ToAccount = request.ToAccount,
             Amount = request.Amount,
             Status = "pending",
-<<<<<<< HEAD
-            Description = request.Description ?? $"Transfer from account {fromAccount.Id} to {toAccount.Id}",
-=======
             TransactionType = request.TransactionType,
             Description = request.Description ?? $"Transfer",
->>>>>>> 0c96de59
             CreatedAt = DateTime.UtcNow,
             UpdatedAt = DateTime.UtcNow,
             TransactionType = "Withdrawal",
         };
 
         await repository.CreateTransactionAsync(transaction);
+        logger.LogInformation("Created pending transaction");
         logger.LogInformation("Created pending transaction");
         return transaction;
     }
@@ -336,11 +311,7 @@
         Account fromAccount,
         Account toAccount)
     {
-<<<<<<< HEAD
-        logger.LogInformation("🚀 STARTING BALANCE UPDATE QUEUEING for transaction");
-=======
         logger.LogInformation("Queueing balance updates");
->>>>>>> 0c96de59
 
         try
         {
@@ -386,7 +357,6 @@
             // Publish withdrawal message
             logger.LogInformation("📤 PUBLISHING WITHDRAWAL MESSAGE");
             
-<<<<<<< HEAD
             rabbitMqClient.Publish(queueName, fromAccountJson);
             logger.LogInformation("✅ WITHDRAWAL MESSAGE PUBLISHED SUCCESSFULLY");
             
@@ -400,19 +370,12 @@
             logger.LogInformation("✅ DEPOSIT MESSAGE PUBLISHED SUCCESSFULLY");
             
             logger.LogInformation("🎉 BOTH WITHDRAWAL AND DEPOSIT MESSAGES PUBLISHED SUCCESSFULLY");
-=======
-            logger.LogInformation("Balance update messages queued successfully");
->>>>>>> 0c96de59
             
             await Task.CompletedTask;
         }
         catch (Exception ex)
         {
-<<<<<<< HEAD
             logger.LogError(ex, "❌ FAILED to queue balance updates");
-=======
-            logger.LogError(ex, "Failed to queue balance updates for transaction");
->>>>>>> 0c96de59
             throw;
         }
     }
@@ -572,11 +535,7 @@
         ITransactionRepository repository,
         Counter errorsTotal)
     {
-<<<<<<< HEAD
         logger.LogError(ex, "Error processing transaction");
-=======
-        logger.LogError("Transaction processing error occurred");
->>>>>>> 0c96de59
 
         try
         {
@@ -588,16 +547,12 @@
             else
             {
                 logger.LogWarning("Could not find transaction to mark as failed");
+                logger.LogWarning("Could not find transaction to mark as failed");
             }
         }
         catch (Exception updateEx)
         {
-<<<<<<< HEAD
             logger.LogError(updateEx, "Error updating transaction status to failed");
-=======
-            logger.LogError("Error updating transaction status",
-                transaction.TransferId);
->>>>>>> 0c96de59
         }
 
         errorsTotal.WithLabels("CreateTransfer").Inc();
@@ -636,17 +591,15 @@
 
             // Call UserAccountService to get account details
             logger.LogInformation("Fetching account details");
+            logger.LogInformation("Fetching account details");
             var account = await userAccountClient.GetAccountAsync(accountIdInt);
 
             if (account == null)
             {
+                logger.LogWarning("Account not found");
                 logger.LogWarning("Account not found");
                 errorsTotal.WithLabels("GetTransactionsByAccount").Inc();
-<<<<<<< HEAD
                 throw new InvalidOperationException("Account not found.");
-=======
-                throw new InvalidOperationException($"Account not found.");
->>>>>>> 0c96de59
             }
 
             // Validate that the authenticated user owns the account
@@ -671,7 +624,6 @@
         }
     }
 
-<<<<<<< HEAD
     private async Task<bool> CheckUserAccountServiceAvailabilityAsync()
     {
         try
@@ -783,170 +735,5 @@
         
         // Everything is good, mark as completed
         return "completed";
-=======
-    private async Task PublishAccountBalanceUpdatesAsync(Transaction transaction)
-    {
-        try
-        {
-            // Create withdrawal message
-            var fromAccountUpdate = new AccountBalanceUpdate
-            {
-                AccountId = int.Parse(transaction.FromAccount),
-                Amount = transaction.Amount,
-                IsWithdrawal = true,  // Explicitly mark as withdrawal
-                TransactionId = transaction.Id,
-                Timestamp = DateTime.UtcNow
-            };
-            
-            rabbitMqClient.Publish("AccountBalanceUpdates", System.Text.Json.JsonSerializer.Serialize(fromAccountUpdate));
-            
-            // Create deposit message
-            var toAccountUpdate = new AccountBalanceUpdate
-            {
-                AccountId = int.Parse(transaction.ToAccount),
-                Amount = transaction.Amount,
-                IsWithdrawal = false,  // Explicitly mark as deposit
-                TransactionId = transaction.Id,
-                Timestamp = DateTime.UtcNow
-            };
-            
-            rabbitMqClient.Publish("AccountBalanceUpdates", System.Text.Json.JsonSerializer.Serialize(toAccountUpdate));
-            
-            logger.LogInformation("Balance update messages queued successfully");
-            
-            await Task.CompletedTask; // Just to satisfy the async method requirement
-        }
-        catch (Exception ex)
-        {
-            logger.LogError("Balance update queueing failed");
-            throw;
-        }
-    }
-}
-
-// New class in TransactionService
-public class FraudResultConsumer : BackgroundService
-{
-    private readonly IConnection _connection;
-    private readonly IModel _channel;
-    private readonly ConcurrentDictionary<string, TaskCompletionSource<FraudResult>> _pendingRequests;
-    private readonly ILogger<FraudResultConsumer> _logger;
-    private const string QUEUE_NAME = "FraudResult";
-
-    public FraudResultConsumer(
-        ILogger<FraudResultConsumer> logger, 
-        IRabbitMQConfiguration config)
-    {
-        _logger = logger;
-        _pendingRequests = new ConcurrentDictionary<string, TaskCompletionSource<FraudResult>>();
-        
-        try
-        {
-            // Setup RabbitMQ connection
-            var factory = new ConnectionFactory 
-            { 
-                HostName = config.Host,
-                Port = config.Port,
-                UserName = config.Username,
-                Password = config.Password
-            };
-            
-            _connection = factory.CreateConnection();
-            _channel = _connection.CreateModel();
-            
-            // Declare the queue - ensure it exists
-            _channel.QueueDeclare(
-                queue: QUEUE_NAME,
-                durable: false,
-                exclusive: false,
-                autoDelete: false,
-                arguments: null);
-            
-            _logger.LogInformation("FraudResultConsumer initialized and connected to RabbitMQ");
-        }
-        catch (Exception ex)
-        {
-            _logger.LogError(ex, "Failed to initialize RabbitMQ connection for FraudResultConsumer");
-            throw;
-        }
-    }
-
-    protected override Task ExecuteAsync(CancellationToken stoppingToken)
-    {
-        stoppingToken.Register(() => {
-            _logger.LogInformation("FraudResultConsumer is stopping");
-        });
-
-        var consumer = new EventingBasicConsumer(_channel);
-        
-        consumer.Received += (model, ea) =>
-        {
-            var body = ea.Body.ToArray();
-            var message = Encoding.UTF8.GetString(body);
-            
-            try
-            {
-                var result = System.Text.Json.JsonSerializer.Deserialize<FraudResult>(message);
-                
-                if (result != null)
-                {
-                    _logger.LogInformation("Received fraud result for transfer");
-                    
-                    // Complete the waiting task if we have one
-                    if (_pendingRequests.TryRemove(result.TransferId, out var tcs))
-                    {
-                        tcs.TrySetResult(result);
-                    }
-                    else
-                    {
-                        _logger.LogWarning("Received fraud result for transfer but no task was waiting for it");
-                    }
-                }
-                else
-                {
-                    _logger.LogWarning("Received null or invalid fraud result");
-                }
-            }
-            catch (Exception ex)
-            {
-                _logger.LogError(ex, "Error processing fraud result message");
-            }
-        };
-
-        _channel.BasicConsume(
-            queue: QUEUE_NAME,
-            autoAck: true, 
-            consumer: consumer);
-
-        return Task.CompletedTask;
-    }
-
-    public Task<FraudResult> WaitForResult(string transferId, TimeSpan timeout)
-    {
-        _logger.LogInformation("Waiting for fraud result for transfer");
-        
-        var tcs = new TaskCompletionSource<FraudResult>(TaskCreationOptions.RunContinuationsAsynchronously);
-        _pendingRequests[transferId] = tcs;
-        
-        // Setup timeout
-        var cts = new CancellationTokenSource(timeout);
-        cts.Token.Register(() => {
-            if (_pendingRequests.TryRemove(transferId, out _))
-            {
-                tcs.TrySetException(new TimeoutException($"Fraud check for transfer timed out"));
-                _logger.LogWarning("Waiting for fraud result for transfer  timed out");
-            }
-        }, useSynchronizationContext: false);
-
-        return tcs.Task;
-    }
-
-    public override void Dispose()
-    {
-        _channel?.Close();
-        _connection?.Close();
-        base.Dispose();
-        GC.SuppressFinalize(this);
->>>>>>> 0c96de59
     }
 }