using TransactionService.Models;

namespace TransactionService.Services
{
    public interface ITransactionService
    {
<<<<<<< HEAD
        Task<TransactionResponse?> CreateTransferAsync(TransactionRequest request);
        Task<TransactionResponse?> GetTransactionByTransferIdAsync(string transferId);
        Task<IEnumerable<TransactionResponse?>> GetTransactionsByAccountAsync(string accountId);
=======
        Task<TransactionResponse> CreateTransferAsync(TransactionRequest request);
        Task<TransactionResponse> GetTransactionByTransferIdAsync(string transferId);
        Task<IEnumerable<TransactionResponse>> GetTransactionsByAccountAsync(string accountId, int authenticatedUserId);
>>>>>>> 675a0301
    }
}<|MERGE_RESOLUTION|>--- conflicted
+++ resolved
@@ -1,17 +1,13 @@
+using System.Collections.Generic;
+using System.Threading.Tasks;
 using TransactionService.Models;
 
 namespace TransactionService.Services
 {
     public interface ITransactionService
     {
-<<<<<<< HEAD
-        Task<TransactionResponse?> CreateTransferAsync(TransactionRequest request);
-        Task<TransactionResponse?> GetTransactionByTransferIdAsync(string transferId);
-        Task<IEnumerable<TransactionResponse?>> GetTransactionsByAccountAsync(string accountId);
-=======
         Task<TransactionResponse> CreateTransferAsync(TransactionRequest request);
         Task<TransactionResponse> GetTransactionByTransferIdAsync(string transferId);
         Task<IEnumerable<TransactionResponse>> GetTransactionsByAccountAsync(string accountId, int authenticatedUserId);
->>>>>>> 675a0301
     }
 }