--- conflicted
+++ resolved
@@ -28,50 +28,15 @@
 
     public async Task<bool> IsServiceAvailableAsync()
     {
-<<<<<<< HEAD
-        try
-        {
-            var client = httpClientFactory.CreateClient("FraudDetectionClient");
-            logger.LogInformation("Checking fraud detection service health");
-            var response = await client.GetAsync("/health");
-            response.EnsureSuccessStatusCode();
-            logger.LogInformation("Fraud detection service health check passed");
-            return true;
-        }
-        catch (Exception ex)
-        {
-            logger.LogWarning(ex, "Fraud detection service is unavailable");
-            return false;
-        }
-=======
         // Can check if RabbitMQ connection is alive
         return true;
->>>>>>> 0c96de59
     }
 
     public async Task<FraudResult> CheckFraudAsync(string transferId, Transaction transaction)
     {
-<<<<<<< HEAD
-        logger.LogInformation("Sending transaction {TransferId} for fraud check", transferId);
-        
-        // First check if result already exists in Redis (for idempotence)
-        var resultJson = await redisClient.GetAsync($"fraud:result:{transferId}");
-        if (!string.IsNullOrEmpty(resultJson))
-        {
-            logger.LogInformation("Found existing fraud check result for {TransferId}", transferId);
-            var options = new JsonSerializerOptions
-            {
-                PropertyNameCaseInsensitive = true,
-                Converters = { new DateTimeJsonConverter() }
-            };
-            return JsonSerializer.Deserialize<FraudResult>(resultJson, options) ?? throw new InvalidOperationException();
-        }
-
-=======
         _logger.LogInformation("Sending transaction to fraud check");
 
         // Create the message
->>>>>>> 0c96de59
         var fraudMessage = new
         {
             transferId = transaction.TransferId,
@@ -79,66 +44,9 @@
             toAccount = transaction.ToAccount,
             amount = transaction.Amount,
             userId = transaction.UserId,
-            timestamp = DateTime.UtcNow,
-            isDelayed = false // This is an immediate check since the service IS available
+            timestamp = DateTime.UtcNow
         };
 
-<<<<<<< HEAD
-        // Queue the message for fraud check
-        try {
-            string messageJson = JsonSerializer.Serialize(fraudMessage);
-            logger.LogInformation("Sending immediate fraud check message for {TransferId}", transferId);
-            
-            using var channel = rabbitMqClient.CreateChannel();
-            var body = System.Text.Encoding.UTF8.GetBytes(messageJson);
-            var props = channel.CreateBasicProperties();
-            props.Persistent = true;
-            
-            channel.BasicPublish(
-                exchange: "",
-                routingKey: "CheckFraud",
-                basicProperties: props,
-                body: body
-            );
-            
-            logger.LogInformation("Published immediate fraud check request for {TransferId}", transferId);
-        }
-        catch (Exception ex) {
-            logger.LogError(ex, "Failed to publish fraud check request: {Error}", ex.Message);
-            throw new ServiceUnavailableException("FraudDetectionService", "Failed to send fraud check request");
-        }
-
-        // Wait for the result to appear in Redis (with timeout)
-        logger.LogInformation("Waiting for fraud check result for {TransferId}", transferId);
-        
-        var retryPolicy = Policy
-            .Handle<Exception>()
-            .WaitAndRetryAsync(
-                10, // Try 10 times
-                retryAttempt => TimeSpan.FromMilliseconds(500), // Wait 500ms between retries
-                (exception, timeSpan, retryCount, context) => {
-                    logger.LogDebug("Waiting for fraud result {TransferId} (attempt {RetryCount})", transferId, retryCount);
-                });
-
-        try
-        {
-            return await retryPolicy.ExecuteAsync(async () =>
-            {
-                var result = await redisClient.GetAsync($"fraud:result:{transferId}");
-                if (string.IsNullOrEmpty(result))
-                {
-                    throw new InvalidOperationException("Fraud check result not yet available");
-                }
-                
-                logger.LogInformation("Received fraud check result for {TransferId}", transferId);
-                var options = new JsonSerializerOptions
-                {
-                    PropertyNameCaseInsensitive = true,
-                    Converters = { new DateTimeJsonConverter() }
-                };
-                return JsonSerializer.Deserialize<FraudResult>(result, options) ?? throw new InvalidOperationException();
-            });
-=======
         // Publish message to CheckFraud queue
         _rabbitMqClient.Publish("CheckFraud", JsonSerializer.Serialize(fraudMessage));
 
@@ -152,14 +60,9 @@
                 fraudResult.TransferId, fraudResult.IsFraud, fraudResult.Status);
 
             return fraudResult;
->>>>>>> 0c96de59
         }
         catch (TimeoutException)
         {
-<<<<<<< HEAD
-            logger.LogError(ex, "Timeout waiting for fraud check result for {TransferId}", transferId);
-            throw new ServiceUnavailableException("FraudDetectionService", "Timeout waiting for fraud check result");
-=======
             _logger.LogWarning("Fraud check timed out for transaction");
 
             // Return default result in case of timeout
@@ -171,7 +74,6 @@
                 Amount = transaction.Amount,
                 Timestamp = DateTime.UtcNow
             };
->>>>>>> 0c96de59
         }
     }
 }