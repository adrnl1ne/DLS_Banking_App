using System.Net.Http.Headers;
using System.Text;
using System.Text.Json;
using TransactionService.Infrastructure.Security;
using TransactionService.Models;
using TransactionService.Services.Interface;

namespace TransactionService.Services;

public class UserAccountClientService : IUserAccountClient
{
    private readonly HttpClient _httpClient;
    private readonly ILogger<UserAccountClientService> _logger;

    public UserAccountClientService(HttpClient httpClient, IConfiguration configuration, ILogger<UserAccountClientService> logger)
    {
        _httpClient = httpClient;
        _logger = logger;
        
        // Get token from configuration (secure way)
        var serviceToken = configuration["ServiceAuthentication:Token"] 
            ?? throw new InvalidOperationException("ServiceAuthentication:Token is not configured");
        _httpClient.BaseAddress = new Uri(configuration["Services:UserAccountService"] ?? "http://user-account-service:80");
        _httpClient.DefaultRequestHeaders.Authorization = new AuthenticationHeaderValue("Bearer", serviceToken);
        
        // Don't log the token, just log the base address
        logger.LogInformation("UserAccountClientService initialized");
    }

    public async Task<Account?> GetAccountAsync(int id)
    {
        try
        {
            _logger.LogInformation("Getting account details");
            
            var response = await _httpClient.GetAsync($"/api/Account/{id}");
            response.EnsureSuccessStatusCode();
            
            var account = await response.Content.ReadFromJsonAsync<Account>();
            return account;
        }
        catch (Exception ex)
        {
            _logger.LogError(ex, "Error retrieving account");
            throw;
        }
    }

    public async Task UpdateBalanceAsync(int accountId, AccountBalanceRequest balanceRequest)
    {
        try
        {
            _logger.LogInformation("Updating account balance with operation type");
                
            // Serialize with proper content type
            var content = new StringContent(
                JsonSerializer.Serialize(balanceRequest),
                Encoding.UTF8,
                "application/json");
                    
            // Make the API call
            var response = await _httpClient.PutAsync($"/api/Account/{accountId}/balance", content);
            
            if (!response.IsSuccessStatusCode)
            {
                LogSanitizedError();
                throw new InvalidOperationException($"Failed to update account balance. Status: {response.StatusCode}");
            }
            
            _logger.LogInformation("Successfully updated account balance");
        }
        catch (Exception ex)
        {
            _logger.LogError(ex, "Error updating account balance");
            throw;
        }
    }

    private void LogSanitizedError()
    {
<<<<<<< HEAD
        _logger.LogError("Failed to update balance for account");
=======
        try
        {
            // Try to extract just essential info from the error
            var errorType = "Unknown";
            var errorStatus = "Unknown";

            try
            {
                using var doc = JsonDocument.Parse(errorContent);
                if (doc.RootElement.TryGetProperty("title", out var title))
                    errorType = title.GetString() ?? "Unknown";

                if (doc.RootElement.TryGetProperty("status", out var status))
                    errorStatus = status.GetInt32().ToString();
            }
            catch
            {
                // If parsing fails, use generic message
            }

            _logger.LogError("Account service returned error. Type: {ErrorType}, Status: {ErrorStatus}",
                errorType, errorStatus);
        }
        catch
        {
            _logger.LogError("Account service request failed");
        }
>>>>>>> 0c96de59
    }
}<|MERGE_RESOLUTION|>--- conflicted
+++ resolved
@@ -78,9 +78,6 @@
 
     private void LogSanitizedError()
     {
-<<<<<<< HEAD
-        _logger.LogError("Failed to update balance for account");
-=======
         try
         {
             // Try to extract just essential info from the error
@@ -108,6 +105,5 @@
         {
             _logger.LogError("Account service request failed");
         }
->>>>>>> 0c96de59
     }
 }