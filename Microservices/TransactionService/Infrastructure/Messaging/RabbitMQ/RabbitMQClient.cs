using System.Text;
using System.Text.Json;
using RabbitMQ.Client;
using RabbitMQ.Client.Events;

namespace TransactionService.Infrastructure.Messaging.RabbitMQ;

<<<<<<< HEAD
public class RabbitMqClient : IRabbitMqClient, IDisposable
=======
public class RabbitMqClient : IRabbitMQClient, IDisposable
>>>>>>> 675a0301
{
    private readonly IConnection _connection;
    private readonly IModel _channel;
    private readonly ILogger<RabbitMqClient> _logger;

<<<<<<< HEAD
    // Constructor that accepts a configuration object
    public RabbitMqClient(IConfiguration configuration, ILogger<RabbitMqClient> logger)
    {
        _logger = logger;
        
        var host = configuration["RabbitMQ:Host"] ?? "rabbitmq";
        var port = configuration.GetValue("RabbitMQ:Port", 5672);
        var username = configuration["RabbitMQ:Username"] ?? "guest";
        var password = configuration["RabbitMQ:Password"] ?? "guest";
        var virtualHost = configuration["RabbitMQ:VirtualHost"] ?? "/";

        var factory = new ConnectionFactory
        {
            HostName = host,
            Port = port,
            UserName = username,
            Password = password,
            VirtualHost = virtualHost
        };

        try
        {
            _connection = factory.CreateConnection();
            _channel = _connection.CreateModel();
            _logger.LogInformation("Connected to RabbitMQ at {Host}:{Port}", host, port);
        }
        catch (Exception ex)
        {
            _logger.LogError(ex, "Failed to connect to RabbitMQ at {Host}:{Port}", host, port);
            throw;
        }
    }

    // Constructor that accepts a RabbitMQConfiguration object
    public RabbitMqClient(RabbitMqConfiguration config, ILogger<RabbitMqClient> logger)
=======
    // Constructor using RabbitMQConfiguration
    public RabbitMqClient(RabbitMQConfiguration config, ILogger<RabbitMqClient> logger)
>>>>>>> 675a0301
    {
        _logger = logger;
        
        var factory = new ConnectionFactory
        {
            HostName = config.HostName,
            Port = config.Port,
            UserName = config.UserName,
            Password = config.Password,
            VirtualHost = config.VirtualHost
        };

        try
        {
            _connection = factory.CreateConnection();
            _channel = _connection.CreateModel();
            _logger.LogInformation("Connected to RabbitMQ at {Host}:{Port}", config.HostName, config.Port);
        }
        catch (Exception ex)
        {
            _logger.LogError(ex, "Failed to connect to RabbitMQ at {Host}:{Port}", config.HostName, config.Port);
            throw;
        }
    }

    // Method to publish serialized messages
    public void PublishMessage<T>(string queue, T message)
    {
        try
        {
            _channel.QueueDeclare(queue: queue, durable: true, exclusive: false, autoDelete: false);
            
            var json = JsonSerializer.Serialize(message);
            var body = Encoding.UTF8.GetBytes(json);

            _channel.BasicPublish(
                exchange: "",
                routingKey: queue,
                basicProperties: null,
                body: body);
            
            _logger.LogInformation("Message published to queue {Queue}: {Message}", queue, json);
        }
        catch (Exception ex)
        {
            _logger.LogError(ex, "Failed to publish message to {Queue}", queue);
            throw;
        }
    }

    // Method to publish string messages
    public void Publish(string queueName, string message)
    {
        try
        {
            _channel.QueueDeclare(queue: queueName, durable: true, exclusive: false, autoDelete: false);
            
            var body = Encoding.UTF8.GetBytes(message);
            
            _channel.BasicPublish(
                exchange: "",
                routingKey: queueName,
                basicProperties: null,
                body: body);
            
            _logger.LogInformation("Message published to queue {Queue}: {Message}", queueName, message);
        }
        catch (Exception ex)
        {
            _logger.LogError(ex, "Failed to publish message to {Queue}", queueName);
            throw;
        }
    }

    // Subscribe to a queue with a handler callback
    public void SubscribeToQueue<T>(string queue, Action<T> handler)
    {
        try
        {
            _channel.QueueDeclare(queue: queue, durable: true, exclusive: false, autoDelete: false);

            var consumer = new EventingBasicConsumer(_channel);
            consumer.Received += (_, ea) =>
            {
                try
                {
                    var body = ea.Body.ToArray();
                    var json = Encoding.UTF8.GetString(body);
                    
                    _logger.LogInformation("Message received from queue {Queue}: {Message}", queue, json);
                    
                    var message = JsonSerializer.Deserialize<T>(json);
                    if (message != null)
                    {
                        handler(message);
                        _channel.BasicAck(ea.DeliveryTag, false);
                    }
                }
                catch (Exception ex)
                {
                    _logger.LogError(ex, "Error processing message from {Queue}", queue);
                    _channel.BasicNack(ea.DeliveryTag, false, true);
                }
            };

            _channel.BasicConsume(queue: queue, autoAck: false, consumer: consumer);
            _logger.LogInformation("Subscribed to queue {Queue}", queue);
        }
        catch (Exception ex)
        {
            _logger.LogError(ex, "Failed to subscribe to {Queue}", queue);
            throw;
        }
    }

    // Async consumption method
    public async Task<string> ConsumeAsync(string queueName, CancellationToken cancellationToken = default)
    {
        _logger.LogInformation("Setting up async consumption from queue {Queue}", queueName);
        
        _channel.QueueDeclare(queue: queueName, durable: true, exclusive: false, autoDelete: false);

        var tcs = new TaskCompletionSource<string>();
        using var cts = CancellationTokenSource.CreateLinkedTokenSource(cancellationToken);
        cts.Token.Register(() => {
            _logger.LogInformation("Consumption from queue {Queue} was cancelled", queueName);
            tcs.TrySetCanceled();
        }, useSynchronizationContext: false);

        var consumer = new EventingBasicConsumer(_channel);
        string? consumerTag = null;

        var tag = consumerTag;
        consumer.Received += (_, ea) =>
        {
            try {
                var body = ea.Body.ToArray();
                var message = Encoding.UTF8.GetString(body);
                
                _logger.LogInformation("Message received from queue {Queue} during async consumption: {Message}", queueName, message);
                
                tcs.TrySetResult(message);
                _channel.BasicAck(deliveryTag: ea.DeliveryTag, multiple: false);
                
                // Cancel consumption after receiving the message
                if (tag != null) {
                    _channel.BasicCancel(tag);
                }
            }
            catch (Exception ex) {
                _logger.LogError(ex, "Error processing message from {Queue} during async consumption", queueName);
                _channel.BasicNack(ea.DeliveryTag, false, true);
                tcs.TrySetException(ex);
            }
        };

        _channel.BasicConsume(queue: queueName, autoAck: false, consumer: consumer);

        return await tcs.Task;
    }

    public void Dispose()
    {
        try
        {
            _channel.Close();
            _channel.Dispose();
            _connection.Close();
            _connection.Dispose();
            _logger.LogInformation("RabbitMQ connection closed");
        }
        catch (Exception ex)
        {
            _logger.LogError(ex, "Error during RabbitMQ client disposal");
        }
    }
}<|MERGE_RESOLUTION|>--- conflicted
+++ resolved
@@ -5,24 +5,19 @@
 
 namespace TransactionService.Infrastructure.Messaging.RabbitMQ;
 
-<<<<<<< HEAD
-public class RabbitMqClient : IRabbitMqClient, IDisposable
-=======
 public class RabbitMqClient : IRabbitMQClient, IDisposable
->>>>>>> 675a0301
 {
     private readonly IConnection _connection;
     private readonly IModel _channel;
-    private readonly ILogger<RabbitMqClient> _logger;
-
-<<<<<<< HEAD
+    private readonly ILogger<RabbitMQClient> _logger;
+
     // Constructor that accepts a configuration object
-    public RabbitMqClient(IConfiguration configuration, ILogger<RabbitMqClient> logger)
+    public RabbitMQClient(IConfiguration configuration, ILogger<RabbitMQClient> logger)
     {
         _logger = logger;
         
         var host = configuration["RabbitMQ:Host"] ?? "rabbitmq";
-        var port = configuration.GetValue("RabbitMQ:Port", 5672);
+        var port = configuration.GetValue<int>("RabbitMQ:Port", 5672);
         var username = configuration["RabbitMQ:Username"] ?? "guest";
         var password = configuration["RabbitMQ:Password"] ?? "guest";
         var virtualHost = configuration["RabbitMQ:VirtualHost"] ?? "/";
@@ -50,11 +45,7 @@
     }
 
     // Constructor that accepts a RabbitMQConfiguration object
-    public RabbitMqClient(RabbitMqConfiguration config, ILogger<RabbitMqClient> logger)
-=======
-    // Constructor using RabbitMQConfiguration
-    public RabbitMqClient(RabbitMQConfiguration config, ILogger<RabbitMqClient> logger)
->>>>>>> 675a0301
+    public RabbitMQClient(RabbitMQConfiguration config, ILogger<RabbitMQClient> logger)
     {
         _logger = logger;
         
@@ -211,7 +202,7 @@
             }
         };
 
-        _channel.BasicConsume(queue: queueName, autoAck: false, consumer: consumer);
+        consumerTag = _channel.BasicConsume(queue: queueName, autoAck: false, consumer: consumer);
 
         return await tcs.Task;
     }
@@ -220,10 +211,10 @@
     {
         try
         {
-            _channel.Close();
-            _channel.Dispose();
-            _connection.Close();
-            _connection.Dispose();
+            _channel?.Close();
+            _channel?.Dispose();
+            _connection?.Close();
+            _connection?.Dispose();
             _logger.LogInformation("RabbitMQ connection closed");
         }
         catch (Exception ex)
