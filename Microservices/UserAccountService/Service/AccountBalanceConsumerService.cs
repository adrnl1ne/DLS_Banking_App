--- conflicted
+++ resolved
@@ -156,38 +156,25 @@
                         (!string.IsNullOrEmpty(message.TransactionType) ? message.TransactionType : "Deposit"),
                     IsAdjustment = message.IsAdjustment
                 };
+                
+                _logger.LogInformation("Calling UpdateBalanceAsSystemAsync");
 
                 // Get account service from DI
                 using var scope = _serviceProvider.CreateScope();
                 var accountService = scope.ServiceProvider.GetRequiredService<IAccountService>();
                 
-<<<<<<< HEAD
-                _logger.LogInformation("Calling UpdateBalanceAsSystemAsync");
-                
-=======
                 // Process via system update method
->>>>>>> 0c96de59
                 var result = await accountService.UpdateBalanceAsSystemAsync(message.AccountId, request);
                 
                 if (result.Success)
                 {
-<<<<<<< HEAD
-                    _logger.LogInformation("Successfully processed balance update. New balance available");
-                    return true; // Message processed successfully
-=======
                     _logger.LogInformation("Successfully processed balance update");
                     return true;
->>>>>>> 0c96de59
                 }
                 else
                 {
-<<<<<<< HEAD
                     _logger.LogWarning("Permanent error processing message: {ErrorCode} - {Message}", result.ErrorCode, result.Message);
                     return true; // Don't requeue for permanent errors
-=======
-                    _logger.LogWarning("Failed to process balance update: {Message}", result.Message);
-                    return false;
->>>>>>> 0c96de59
                 }
             }
             catch (Exception ex)
