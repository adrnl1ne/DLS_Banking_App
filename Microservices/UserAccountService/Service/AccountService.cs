--- conflicted
+++ resolved
@@ -129,102 +129,6 @@
         }
     }
 
-    public async Task<ActionResult<AccountResponse>> CreateAccountAsync(AccountCreationRequest request)
-    {
-        RequestsTotal.WithLabels("CreateAccount").Inc();
-        try
-        {
-            var account = new Account
-            {
-                Name = request.Name,
-                UserId = currentUserService.UserId ??
-                         throw new InvalidOperationException("User ID is required to create an account.")
-            };
-
-            await accountRepository.AddAccountAsync(account);
-            await accountRepository.SaveChangesAsync();
-
-            var eventMessage = new
-            {
-                event_type = "AccountCreated",
-                accountId = account.Id,
-                userId = account.UserId,
-                name = account.Name,
-                amount = account.Amount,
-                timestamp = DateTime.UtcNow.ToString("o")
-            };
-            eventPublisher.Publish("AccountEvents", JsonSerializer.Serialize(eventMessage));
-
-            var response = new AccountResponse
-            {
-                Id = account.Id,
-                Name = account.Name,
-                Amount = account.Amount,
-                UserId = account.UserId
-            };
-
-            SuccessesTotal.WithLabels("CreateAccount").Inc();
-            return new CreatedAtActionResult(
-                actionName: "GetAccount",
-                controllerName: "Account",
-                routeValues: new { id = account.Id },
-                value: response);
-        }
-        catch (Exception ex)
-        {
-            ErrorsTotal.WithLabels("CreateAccount").Inc();
-            logger.LogError(ex, "Failed to create account");
-            throw;
-        }
-    }
-
-    public async Task DeleteAccountAsync(int id)
-    {
-        RequestsTotal.WithLabels("DeleteAccount").Inc();
-        try
-        {
-            var account = await context.Accounts.FindAsync(id);
-            if (account == null)
-            {
-                logger.LogWarning("Account {AccountId} not found", id);
-                ErrorsTotal.WithLabels("DeleteAccount").Inc();
-                throw new InvalidOperationException($"Account {id} not found.");
-            }
-
-            if (currentUserService.Role != "admin" && account.UserId != currentUserService.UserId)
-            {
-                logger.LogWarning("User {UserId} is not authorized to delete account {AccountId}",
-                    currentUserService.UserId, id);
-                ErrorsTotal.WithLabels("DeleteAccount").Inc();
-                throw new UnauthorizedAccessException("You are not authorized to delete this account.");
-            }
-
-            context.Accounts.Remove(account);
-            await context.SaveChangesAsync();
-
-            var eventMessage = new
-            {
-                event_type = "AccountDeleted",
-                accountId = account.Id,
-                userId = account.UserId,
-                name = account.Name,
-                timestamp = DateTime.UtcNow.ToString("o")
-            };
-            eventPublisher.Publish("AccountEvents", JsonSerializer.Serialize(eventMessage));
-
-            SuccessesTotal.WithLabels("DeleteAccount").Inc();
-        }
-        catch (Exception ex)
-        {
-            ErrorsTotal.WithLabels("DeleteAccount").Inc();
-            logger.LogError(ex, "Failed to delete account {AccountId}", id);
-            throw;
-        }
-    }
-
-<<<<<<< HEAD
-    public async Task<ActionResult<AccountResponse>> RenameAccountAsync(int id, AccountRenameRequest request)
-=======
     public async Task<ActionResult<List<AccountResponse>>> GetUserAccountsAsync(string userId)
     {
         if (string.IsNullOrEmpty(userId))
@@ -259,7 +163,99 @@
     }
 
     public async Task<ActionResult<AccountResponse>> CreateAccountAsync(AccountCreationRequest request)
->>>>>>> 3c44069f
+    {
+        RequestsTotal.WithLabels("CreateAccount").Inc();
+        try
+        {
+            var account = new Account
+            {
+                Name = request.Name,
+                UserId = currentUserService.UserId ??
+                         throw new InvalidOperationException("User ID is required to create an account.")
+            };
+
+            await accountRepository.AddAccountAsync(account);
+            await accountRepository.SaveChangesAsync();
+
+            var eventMessage = new
+            {
+                event_type = "AccountCreated",
+                accountId = account.Id,
+                userId = account.UserId,
+                name = account.Name,
+                amount = account.Amount,
+                timestamp = DateTime.UtcNow.ToString("o")
+            };
+            eventPublisher.Publish("AccountEvents", JsonSerializer.Serialize(eventMessage));
+
+            var response = new AccountResponse
+            {
+                Id = account.Id,
+                Name = account.Name,
+                Amount = account.Amount,
+                UserId = account.UserId
+            };
+
+            SuccessesTotal.WithLabels("CreateAccount").Inc();
+            return new CreatedAtActionResult(
+                actionName: "GetAccount",
+                controllerName: "Account",
+                routeValues: new { id = account.Id },
+                value: response);
+        }
+        catch (Exception ex)
+        {
+            ErrorsTotal.WithLabels("CreateAccount").Inc();
+            logger.LogError(ex, "Failed to create account");
+            throw;
+        }
+    }
+
+    public async Task DeleteAccountAsync(int id)
+    {
+        RequestsTotal.WithLabels("DeleteAccount").Inc();
+        try
+        {
+            var account = await context.Accounts.FindAsync(id);
+            if (account == null)
+            {
+                logger.LogWarning("Account {AccountId} not found", id);
+                ErrorsTotal.WithLabels("DeleteAccount").Inc();
+                throw new InvalidOperationException($"Account {id} not found.");
+            }
+
+            if (currentUserService.Role != "admin" && account.UserId != currentUserService.UserId)
+            {
+                logger.LogWarning("User {UserId} is not authorized to delete account {AccountId}",
+                    currentUserService.UserId, id);
+                ErrorsTotal.WithLabels("DeleteAccount").Inc();
+                throw new UnauthorizedAccessException("You are not authorized to delete this account.");
+            }
+
+            context.Accounts.Remove(account);
+            await context.SaveChangesAsync();
+
+            var eventMessage = new
+            {
+                event_type = "AccountDeleted",
+                accountId = account.Id,
+                userId = account.UserId,
+                name = account.Name,
+                timestamp = DateTime.UtcNow.ToString("o")
+            };
+            eventPublisher.Publish("AccountEvents", JsonSerializer.Serialize(eventMessage));
+
+            SuccessesTotal.WithLabels("DeleteAccount").Inc();
+        }
+        catch (Exception ex)
+        {
+            ErrorsTotal.WithLabels("DeleteAccount").Inc();
+            logger.LogError(ex, "Failed to delete account {AccountId}", id);
+            throw;
+        }
+    }
+
+    public async Task<ActionResult<AccountResponse>> RenameAccountAsync(int id, AccountRenameRequest request)
     {
         RequestsTotal.WithLabels("RenameAccount").Inc();
         try
