--- conflicted
+++ resolved
@@ -108,36 +108,10 @@
                 break;
 
             case "AccountDeleted":
-<<<<<<< HEAD
-                if (accountEvent != null)
-				{
-					// Store tombstone in "deleted_accounts" index
-					var deletedAccount = new DeletedAccount
-					{
-						AccountId = accountEvent.AccountId,
-						UserId = accountEvent.UserId,
-						Name = accountEvent.Name,
-						Timestamp = accountEvent.Timestamp
-					};
-
-					var tombstoneResponse = await _elasticClient.IndexAsync(deletedAccount, idx => idx.Index("deleted_accounts"));
-					if (tombstoneResponse.IsValid)
-						Console.WriteLine($"✅ Tombstone written to 'deleted_accounts' for AccountId={accountEvent.AccountId}");
-					else
-						Console.WriteLine($"❌ Failed to write tombstone: {tombstoneResponse.DebugInformation}");
-
-					// Delete the actual account from "accounts" index
-					var deleteResponse = await _elasticClient.DeleteAsync<AccountEvent>(accountEvent.AccountId, d => d.Index("accounts"));
-					Console.WriteLine(deleteResponse.IsValid
-						? $"✅ Account deleted from 'accounts' index."
-						: $"❌ Failed to delete account from 'accounts' index: {deleteResponse.DebugInformation}");
-				}
-=======
                 var deleteResponse = await _elasticClient.DeleteAsync<AccountEvent>(accountId, d => d.Index("accounts"));
                 Console.WriteLine(deleteResponse.IsValid
                     ? $"✅ Account deleted from 'accounts' index."
                     : $"❌ Failed to delete account from 'accounts' index: {deleteResponse.DebugInformation}");
->>>>>>> 972e084c
                 break;
 
             case "AccountRenamed":
@@ -162,38 +136,6 @@
             case "AccountDeposited":
                 if (accountEvent != null)
 					{
-<<<<<<< HEAD
-						// Fetch the existing document
-						var getResponse = await _elasticClient.GetAsync<AccountEvent>(accountId, g => g.Index("accounts"));
-						var existing = getResponse.Source;
-
-						// If the document exists, update only the relevant fields
-						if (existing != null)
-						{
-							existing.Amount = accountEvent.Amount;
-							existing.Timestamp = accountEvent.Timestamp;
-							existing.EventType = accountEvent.EventType;
-
-							var updateResponse = await _elasticClient.IndexAsync(existing, idx => idx.Index("accounts").Id(accountId));
-							// handle response...
-						}
-						else
-						{
-							// If not found, create a new document with all required fields
-							var newDoc = new AccountEvent
-							{
-								AccountId = accountEvent.AccountId,
-								UserId = accountEvent.UserId,
-								Name = accountEvent.Name,
-								Amount = accountEvent.Amount,
-								Timestamp = accountEvent.Timestamp,
-								EventType = accountEvent.EventType
-								// ...set other required fields as needed
-							};
-							var createResponse = await _elasticClient.IndexAsync(newDoc, idx => idx.Index("accounts").Id(accountId));
-							// handle response...
-						}
-=======
 						var updateResponse = await _elasticClient.UpdateAsync<AccountEvent>(accountId, u => u
 							.Index("accounts")
 							.Doc(new AccountEvent
@@ -206,7 +148,6 @@
 						Console.WriteLine(updateResponse.IsValid
 							? $"✅ Account balance updated in 'accounts' index."
 							: $"❌ Failed to update account balance in 'accounts' index: {updateResponse.DebugInformation}");
->>>>>>> 972e084c
 					}
                 break;
 
