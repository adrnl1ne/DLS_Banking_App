services:
  prometheus:
    image: prom/prometheus:latest
    mem_limit: 256m
    cpus: "0.2"
    container_name: prometheus
    volumes:
      - ./prometheus.yml:/etc/prometheus/prometheus.yml
    ports:
      - "9090:9090"
    healthcheck:
      test:
        [
          "CMD",
          "wget",
          "--no-verbose",
          "--tries=1",
          "--spider",
          "http://localhost:9090/-/healthy",
        ]
      interval: 10s
      timeout: 5s
      retries: 3

  grafana:
    image: grafana/grafana:latest
    mem_limit: 128m
    cpus: "0.2"
    container_name: grafana
    ports:
      - "3000:3000"
    environment:
      - GF_SECURITY_ADMIN_USER=${GF_SECURITY_ADMIN_USER}
      - GF_SECURITY_ADMIN_PASSWORD=${GF_SECURITY_ADMIN_PASSWORD}
    depends_on:
      prometheus:
        condition: service_healthy
    volumes:
      - grafana-data:/var/lib/grafana
    entrypoint: ["/bin/sh", "-c", "sleep 10 && /run.sh"]

  rabbitmq:
    image: rabbitmq:3-management
    mem_limit: 512m
    cpus: "0.3"
    container_name: rabbitmq
    ports:
      - "5672:5672"
      - "15672:15672"
    environment:
      - RABBITMQ_DEFAULT_USER=${RABBITMQ_DEFAULT_USER}
      - RABBITMQ_DEFAULT_PASS=${RABBITMQ_DEFAULT_PASS}
    healthcheck:
      test: ["CMD", "rabbitmq-diagnostics", "check_port_connectivity"]
      interval: 10s
      timeout: 5s
      retries: 5
      start_period: 30s

  redis:
    image: redis:6.2
    mem_limit: 64m
    cpus: "0.1"
    container_name: redis
    ports:
      - "6379:6379"
    healthcheck:
      test: ["CMD", "redis-cli", "ping"]
      interval: 10s
      timeout: 5s
      retries: 5

  mysql-useraccount:
    container_name: mysql-useraccount
    image: mysql:8.0
    mem_limit: 512m
    cpus: "0.3"
    restart: unless-stopped
    environment:
      - MYSQL_ROOT_PASSWORD=${MYSQL_PASSWORD_UA}
      - MYSQL_DATABASE=${MYSQL_DATABASE_UA}
    ports:
      - "3307:3306"
    volumes:
      - mysql-useraccount-data:/var/lib/mysql
      - ./Microservices/UserAccountService/Database/01-init-schema.sql:/docker-entrypoint-initdb.d/01-init-schema.sql
      - ./Microservices/UserAccountService/Database/02-init-test-data.sql:/docker-entrypoint-initdb.d/02-init-test-data.sql
    healthcheck:
      test: ["CMD", "mysqladmin", "ping", "-h", "localhost"]
      interval: 10s
      timeout: 5s
      retries: 5
      start_period: 30s

<<<<<<< HEAD
  mysql-transaction:
    container_name: mysql-transaction
    image: mysql:8.0
    mem_limit: 512m
    cpus: "0.3"
    restart: unless-stopped
=======
  # Updated mysql-transaction service
  mysql-transaction:
    container_name: mysql-transaction
    image: mysql:8.0
    ports:
      - "3308:3306"  # Changed from 3308:3307 to 3308:3306 for standard MySQL port
>>>>>>> 3c849686
    environment:
      - MYSQL_ROOT_PASSWORD=${MYSQL_PASSWORD_TA}
      - MYSQL_DATABASE=${MYSQL_DATABASE_TA}
    ports:
      - "3308:3306"
    volumes:
      - mysql-transaction-data:/var/lib/mysql
<<<<<<< HEAD
      - ./Microservices/TransactionService/Database/init-transaction-schema.sql:/docker-entrypoint-initdb.d/01-init-transaction-schema.sql
      - ./Microservices/TransactionService/Database/init-transaction-test-data.sql:/docker-entrypoint-initdb.d/02-init-transaction-test-data.sql
=======
      - ./src/TransactionService/Database/01-init-schema.sql:/docker-entrypoint-initdb.d/01-init-schema.sql
      - ./src/TransactionService/Database/02-init-test-data.sql:/docker-entrypoint-initdb.d/02-init-test-data.sql
    restart: always
>>>>>>> 3c849686
    healthcheck:
      test: ["CMD", "mysqladmin", "ping", "-h", "localhost"]
      interval: 10s
      timeout: 5s
      retries: 5
<<<<<<< HEAD
      start_period: 30s
=======
>>>>>>> 3c849686

  fraud-detection-service:
    build:
      context: ./Microservices/FraudDetectionService
    mem_limit: 256m
    cpus: "0.2"
    container_name: fraud-detection-service
    restart: on-failure
    ports:
      - "8000:8000"
      - "8001:8001"
    volumes:
      - ./Microservices/FraudDetectionService:/app
    command:
      ["uvicorn", "main:app", "--host", "0.0.0.0", "--port", "8000", "--reload"]
    depends_on:
      rabbitmq:
        condition: service_healthy
      redis:
        condition: service_healthy
      prometheus:
        condition: service_healthy
    healthcheck:
      test: ["CMD", "curl", "-f", "http://localhost:8000/health"]
      interval: 10s
      timeout: 5s
      retries: 3
      start_period: 10s

  elasticsearch:
    image: docker.elastic.co/elasticsearch/elasticsearch:7.17.19
    mem_limit: 512m
    cpus: "0.3"
    container_name: elasticsearch
    environment:
      - discovery.type=single-node
      - ES_JAVA_OPTS=-Xms512m -Xmx512m
    ports:
      - "9200:9200"
    volumes:
      - esdata:/usr/share/elasticsearch/data
    stop_grace_period: 30s
    healthcheck:
      test:
        ["CMD-SHELL", "curl -f http://localhost:9200/_cluster/health || exit 1"]
      interval: 10s
      timeout: 5s
      retries: 5

  user-account-service:
    build:
      context: ./Microservices/UserAccountService
      dockerfile: Dockerfile
    mem_limit: 512m
    cpus: "0.5"
    container_name: user-account-service
    ports:
      - "8002:80"
      - "9091:${PROMETHEUS_PORT}"
    volumes:
      - ./Microservices/UserAccountService:/app
      - nuget-cache:/root/.nuget/packages
    stop_grace_period: 30s
    environment:
      - MYSQL_HOST=mysql-useraccount
      - MYSQL_PORT=3306
      - MYSQL_DATABASE=${MYSQL_DATABASE_UA}
      - MYSQL_USER=${MYSQL_USER}
      - MYSQL_PASSWORD=${MYSQL_PASSWORD_UA}
      - RABBITMQ_HOST=rabbitmq
      - RABBITMQ_PORT=5672
      - RABBITMQ_USERNAME=${RABBITMQ_DEFAULT_USER}
      - RABBITMQ_PASSWORD=${RABBITMQ_DEFAULT_PASS}
      - JWT_ISSUER=${JWT_ISSUER}
      - JWT_AUDIENCE=${JWT_AUDIENCE}
      - JWT_KEY=${JWT_KEY}
      - PROMETHEUS_PORT=${PROMETHEUS_PORT}
    depends_on:
      mysql-useraccount:
        condition: service_healthy
      rabbitmq:
        condition: service_healthy
      prometheus:
        condition: service_healthy
    healthcheck:
      start_period: 60s

  transaction-service:
    build:
      context: ./Microservices/TransactionService/src/TransactionService.API
      dockerfile: Dockerfile
    mem_limit: 512m
    cpus: "0.5"
    container_name: transaction-service
    ports:
      - "8003:80"
      - "9092:${PROMETHEUS_PORT}"
    volumes:
      - ./Microservices/TransactionService/src/TransactionService.API:/app
      - nuget-cache:/root/.nuget/packages
    environment:
      - MYSQL_HOST=mysql-transaction
      - MYSQL_PORT=3306
      - MYSQL_DATABASE=${MYSQL_DATABASE_TA}
      - MYSQL_USER=${MYSQL_USER}
      - MYSQL_PASSWORD=${MYSQL_PASSWORD_TA}
      - RABBITMQ_HOST=rabbitmq
      - RABBITMQ_PORT=5672
      - RABBITMQ_USERNAME=${RABBITMQ_DEFAULT_USER}
      - RABBITMQ_PASSWORD=${RABBITMQ_DEFAULT_PASS}
      - JWT_ISSUER=${JWT_ISSUER}
      - JWT_AUDIENCE=${JWT_AUDIENCE}
      - JWT_KEY=${JWT_KEY}
      - PROMETHEUS_PORT=${PROMETHEUS_PORT}
      - TRANSACTION_SERVICE_TOKEN=${TRANSACTION_SERVICE_TOKEN}
    depends_on:
      mysql-transaction:
        condition: service_healthy
      rabbitmq:
        condition: service_healthy
      prometheus:
        condition: service_healthy
    healthcheck:
      start_period: 60s

  frontend:
    build:
      context: ./frontend
    mem_limit: 512m
    cpus: "0.3"
    container_name: frontend
    restart: on-failure
    ports:
      - "3001:5173"
    volumes:
      - ./frontend:/app
      - /app/node_modules
    environment:
      - VITE_API_URL=${VITE_API_URL}
      - VITE_USER_SERVICE_URL=${VITE_USER_SERVICE_URL}
      - VITE_QUERY_SERVICE_URL=${VITE_QUERY_SERVICE_URL}
    depends_on:
      - fraud-detection-service
    healthcheck:
      test:
        [
          "CMD",
          "wget",
          "--no-verbose",
          "--tries=1",
          "--spider",
          "http://localhost:5173",
        ]
      interval: 10s
      timeout: 5s
      retries: 3
      start_period: 10s

volumes:
  grafana-data:
  esdata:
  mysql-useraccount-data: 
  mysql-transaction-data:
  nuget-cache:<|MERGE_RESOLUTION|>--- conflicted
+++ resolved
@@ -92,21 +92,12 @@
       retries: 5
       start_period: 30s
 
-<<<<<<< HEAD
   mysql-transaction:
     container_name: mysql-transaction
     image: mysql:8.0
     mem_limit: 512m
     cpus: "0.3"
     restart: unless-stopped
-=======
-  # Updated mysql-transaction service
-  mysql-transaction:
-    container_name: mysql-transaction
-    image: mysql:8.0
-    ports:
-      - "3308:3306"  # Changed from 3308:3307 to 3308:3306 for standard MySQL port
->>>>>>> 3c849686
     environment:
       - MYSQL_ROOT_PASSWORD=${MYSQL_PASSWORD_TA}
       - MYSQL_DATABASE=${MYSQL_DATABASE_TA}
@@ -114,23 +105,14 @@
       - "3308:3306"
     volumes:
       - mysql-transaction-data:/var/lib/mysql
-<<<<<<< HEAD
-      - ./Microservices/TransactionService/Database/init-transaction-schema.sql:/docker-entrypoint-initdb.d/01-init-transaction-schema.sql
-      - ./Microservices/TransactionService/Database/init-transaction-test-data.sql:/docker-entrypoint-initdb.d/02-init-transaction-test-data.sql
-=======
       - ./src/TransactionService/Database/01-init-schema.sql:/docker-entrypoint-initdb.d/01-init-schema.sql
       - ./src/TransactionService/Database/02-init-test-data.sql:/docker-entrypoint-initdb.d/02-init-test-data.sql
     restart: always
->>>>>>> 3c849686
     healthcheck:
       test: ["CMD", "mysqladmin", "ping", "-h", "localhost"]
       interval: 10s
       timeout: 5s
       retries: 5
-<<<<<<< HEAD
-      start_period: 30s
-=======
->>>>>>> 3c849686
 
   fraud-detection-service:
     build:
