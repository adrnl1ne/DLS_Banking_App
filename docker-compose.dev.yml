--- conflicted
+++ resolved
@@ -37,11 +37,7 @@
   rabbitmq:
     image: rabbitmq:3-management
     mem_limit: 1024m
-<<<<<<< HEAD
-    cpus: "0.3"
-=======
     cpus: "0.5"
->>>>>>> 25bacc80
     container_name: rabbitmq
     ports:
       - "5672:5672"
@@ -54,19 +50,11 @@
       - ./rabbitmq.conf:/etc/rabbitmq/rabbitmq.conf
     user: "rabbitmq:rabbitmq"
     healthcheck:
-<<<<<<< HEAD
-      test: ["CMD", "rabbitmqctl", "status"]
-=======
       test: ["CMD", "rabbitmq-diagnostics", "-q", "ping"]
->>>>>>> 25bacc80
       interval: 10s
       timeout: 10s
       retries: 5
-<<<<<<< HEAD
-      start_period: 120s
-=======
       start_period: 15s
->>>>>>> 25bacc80
 
   redis:
     image: redis:6.2
